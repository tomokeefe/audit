import type { Handler } from "@netlify/functions";
import crypto from "crypto";
import { SECTION_WEIGHTS_ARRAY } from "../server/constants/scoring";

const handler: Handler = async (event, context) => {
  const headers = {
    "Access-Control-Allow-Origin": "*",
    "Access-Control-Allow-Headers": "Content-Type",
    "Access-Control-Allow-Methods": "GET, POST, PUT, DELETE, OPTIONS",
    "Content-Type": "application/json",
  };

  try {
    console.log(
      `[API] Incoming request - method: ${event.httpMethod}, path: ${event.path}`,
    );

    if (event.httpMethod === "OPTIONS") {
      return {
        statusCode: 200,
        headers,
        body: JSON.stringify({ message: "ok" }),
      };
    }

    // Normalize path - handle both "/api/..." and "..." formats
    let path = event.path || "";
    console.log(`[API] Raw event.path: ${path}, method: ${event.httpMethod}`);

    // Ensure path starts with / for consistency
    if (!path.startsWith("/")) {
      path = "/" + path;
    }

    // If path doesn't start with /api, add /api prefix (for Netlify routing)
    if (!path.startsWith("/api/")) {
      path = "/api" + path;
    }

    console.log(`[API] Normalized path: ${path}`);

    // Ping endpoint
    if (path.includes("/api/ping") || path === "/ping") {
      console.log("[API] Serving ping endpoint");
      return {
        statusCode: 200,
        headers,
        body: JSON.stringify({
          message: "pong",
          timestamp: new Date().toISOString(),
          version: "20251205-deterministic",
        }),
      };
    }

    // Generate audit using deterministic scoring formula
    if (
      (path === "/api/audit" || path === "/audit") &&
      event.httpMethod === "POST"
    ) {
      const body = JSON.parse(event.body || "{}");
      const { url: websiteUrl } = body;

      if (!websiteUrl) {
        return {
          statusCode: 400,
          headers,
          body: JSON.stringify({ error: "URL required" }),
        };
      }

      console.log(`[AUDIT] Starting audit for: ${websiteUrl}`);

      // Validate URL format
      try {
        new URL(websiteUrl);
      } catch (e) {
        return {
          statusCode: 400,
          headers,
          body: JSON.stringify({ error: "Invalid URL format" }),
        };
      }

      // Fetch website content
      let websiteContent = "Unable to fetch content";
      try {
        console.log(`[AUDIT] Fetching website content from: ${websiteUrl}`);
        const controller = new AbortController();
        const timeoutId = setTimeout(() => controller.abort(), 10000);

        const response = await fetch(websiteUrl, {
          headers: {
            "User-Agent":
              "Mozilla/5.0 (Windows NT 10.0; Win64; x64) AppleWebKit/537.36",
          },
          signal: controller.signal,
        });

        clearTimeout(timeoutId);

        if (response.ok) {
          const html = await response.text();
          // Remove scripts and styles, then extract text
          websiteContent = html
            .replace(/<script\b[^<]*(?:(?!<\/script>)<[^<]*)*<\/script>/gi, "")
            .replace(/<style\b[^<]*(?:(?!<\/style>)<[^<]*)*<\/style>/gi, "")
            .replace(/<[^>]*>/g, " ")
            .replace(/\s+/g, " ")
            .trim()
            .substring(0, 4000);
          console.log(
            `[AUDIT] Content fetched: ${websiteContent.length} chars`,
          );
        }
      } catch (fetchError) {
        console.warn(`[AUDIT] Failed to fetch website:`, fetchError);
      }

<<<<<<< HEAD
      // Only proceed with Gemini if we have an API key
      if (!geminiApiKey) {
        console.warn(
          "[AUDIT] ❌ No Gemini API key found - returning demo audit",
        );
        console.warn(
          `[AUDIT] Available env vars with 'API': ${Object.keys(process.env)
            .filter((k) => k.includes("API"))
            .join(", ")}`,
        );
        return generateDemoAudit(websiteUrl, headers);
      }

      // Call Gemini API
      try {
        console.log(
          "[AUDIT] ✓ Gemini API key found, proceeding with Gemini call",
        );
        console.log(
          `[AUDIT] Calling Gemini API with key: ${geminiApiKey.substring(0, 20)}...`,
        );

        const prompt = `You are a professional brand audit expert. Analyze the website for ${websiteUrl} and generate a detailed audit report.

Website Content:
${websiteContent.substring(0, 3000)}

Create a JSON response with exactly 10 audit sections. Each section must be uniquely tailored to THIS website's actual content and characteristics.

For each section, provide:
- name: Category name (must be: Branding, Design, Messaging, Usability, Content Strategy, Digital Presence, Customer Experience, Competitor Analysis, Conversion Optimization, Compliance & Security)
- issues: count of specific issues found (0-5)
- recommendations: count of specific improvements (2-5)
- details: specific, actionable feedback about THIS website (2-3 sentences)

Analyze this website specifically and provide realistic, unique feedback. Base recommendations on the actual content provided above.

Respond with ONLY valid JSON (no markdown, no code blocks, no explanation):
{
  "sections": [
    {"name": "string", "issues": number, "recommendations": number, "details": "specific feedback for this website"},
    ... (10 total sections)
  ]
}`;

        const geminiUrl =
          "https://generativelanguage.googleapis.com/v1beta/models/gemini-2.0-flash:generateContent?key=" +
          geminiApiKey;

        const geminiResponse = await fetch(geminiUrl, {
          method: "POST",
          headers: {
            "Content-Type": "application/json",
          },
          body: JSON.stringify({
            contents: [
              {
                parts: [
                  {
                    text: prompt,
                  },
                ],
              },
            ],
          }),
        });

        console.log(`[AUDIT] Gemini status: ${geminiResponse.status}`);
        console.log(`[AUDIT] Gemini response ok: ${geminiResponse.ok}`);

        if (!geminiResponse.ok) {
          const errorBody = await geminiResponse.text();
          console.error(
            `[AUDIT] ❌ Gemini error (${geminiResponse.status}):`,
            errorBody.substring(0, 500),
          );
          console.error(
            `[AUDIT] Falling back to demo because Gemini returned ${geminiResponse.status}`,
          );
          return generateDemoAudit(websiteUrl, headers);
        }

        const geminiData = await geminiResponse.json();
        const responseText =
          geminiData.candidates?.[0]?.content?.parts?.[0]?.text;
=======
      // Calculate deterministic scores based on website analysis
      console.log("[AUDIT] Calculating deterministic scores...");
>>>>>>> 8176afc2

      const auditId = Date.now().toString();
      const domain = new URL(websiteUrl).hostname.replace("www.", "");

      // Deterministic scoring based on website content analysis
      const scores = calculateDeterministicScores(websiteContent, websiteUrl);

<<<<<<< HEAD
        // Extract JSON
        const jsonMatch = responseText.match(/\{[\s\S]*\}/);
        if (!jsonMatch) {
          console.error(
            "[AUDIT] ❌ No JSON found in response:",
            responseText.substring(0, 200),
          );
          return generateDemoAudit(websiteUrl, headers);
        }

        console.log("[AUDIT] ✓ JSON found, parsing...");
        const auditData = JSON.parse(jsonMatch[0]);
        const geminiSections = auditData.sections;

        if (!Array.isArray(geminiSections) || geminiSections.length === 0) {
          console.error("[AUDIT] ❌ Invalid sections in response");
          return generateDemoAudit(websiteUrl, headers);
        }

        console.log(
          `[AUDIT] ✓ Validated ${geminiSections.length} sections from Gemini`,
        );

        // Validate sections (check for required fields, not score)
        for (const section of geminiSections) {
          if (
            !section.name ||
            typeof section.issues !== "number" ||
            typeof section.recommendations !== "number" ||
            !section.details
          ) {
            console.error(
              "[AUDIT] ❌ Invalid section:",
              JSON.stringify(section).substring(0, 100),
            );
            return generateDemoAudit(websiteUrl, headers);
          }
        }

        // Generate deterministic scores based on website content
        const { scores: deterministicScores, overall: overallScore } =
          generateDeterministicScores(websiteUrl, websiteContent);

        // Apply deterministic scores to Gemini recommendations
        const sections = geminiSections.map((section: any, index: number) => ({
          name: section.name,
          score: deterministicScores[index],
          issues: section.issues,
          recommendations: section.recommendations,
          details: section.details,
        }));
        const auditId = Date.now().toString();
        const domain = new URL(websiteUrl).hostname.replace("www.", "");

        const audit = {
          id: auditId,
          url: websiteUrl,
          title: `${domain} Brand Audit Report`,
          description: `Brand audit analysis for ${domain}`,
          overallScore,
          status: "completed",
          date: new Date().toISOString(),
          sections,
          metadata: {
            analysisConfidence: 0.85,
            industryDetected: "general",
            generatedBy: "Gemini API",
          },
        };

        console.log(
          `[AUDIT] ✅ SUCCESS! Generated audit ${auditId} with Deterministic Score: ${overallScore}%`,
        );
=======
      const sections = [
        {
          name: "Branding",
          score: scores.branding,
          issues: Math.floor((100 - scores.branding) / 15),
          recommendations: Math.max(
            2,
            Math.floor((100 - scores.branding) / 20),
          ),
          details: `Brand consistency and identity. ${scores.brandingDetails}`,
        },
        {
          name: "Design",
          score: scores.design,
          issues: Math.floor((100 - scores.design) / 15),
          recommendations: Math.max(2, Math.floor((100 - scores.design) / 20)),
          details: `Visual design and layout. ${scores.designDetails}`,
        },
        {
          name: "Messaging",
          score: scores.messaging,
          issues: Math.floor((100 - scores.messaging) / 15),
          recommendations: Math.max(
            2,
            Math.floor((100 - scores.messaging) / 20),
          ),
          details: `Value proposition clarity. ${scores.messagingDetails}`,
        },
        {
          name: "Usability",
          score: scores.usability,
          issues: Math.floor((100 - scores.usability) / 15),
          recommendations: Math.max(
            2,
            Math.floor((100 - scores.usability) / 20),
          ),
          details: `Navigation and UX. ${scores.usabilityDetails}`,
        },
        {
          name: "Content Strategy",
          score: scores.contentStrategy,
          issues: Math.floor((100 - scores.contentStrategy) / 15),
          recommendations: Math.max(
            2,
            Math.floor((100 - scores.contentStrategy) / 20),
          ),
          details: `Content relevance. ${scores.contentStrategyDetails}`,
        },
        {
          name: "Digital Presence",
          score: scores.digitalPresence,
          issues: Math.floor((100 - scores.digitalPresence) / 15),
          recommendations: Math.max(
            2,
            Math.floor((100 - scores.digitalPresence) / 20),
          ),
          details: `SEO and visibility. ${scores.digitalPresenceDetails}`,
        },
        {
          name: "Customer Experience",
          score: scores.customerExperience,
          issues: Math.floor((100 - scores.customerExperience) / 15),
          recommendations: Math.max(
            2,
            Math.floor((100 - scores.customerExperience) / 20),
          ),
          details: `Support accessibility. ${scores.customerExperienceDetails}`,
        },
        {
          name: "Competitor Analysis",
          score: scores.competitorAnalysis,
          issues: Math.floor((100 - scores.competitorAnalysis) / 15),
          recommendations: Math.max(
            2,
            Math.floor((100 - scores.competitorAnalysis) / 20),
          ),
          details: `Market positioning. ${scores.competitorAnalysisDetails}`,
        },
        {
          name: "Conversion Optimization",
          score: scores.conversionOptimization,
          issues: Math.floor((100 - scores.conversionOptimization) / 15),
          recommendations: Math.max(
            2,
            Math.floor((100 - scores.conversionOptimization) / 20),
          ),
          details: `CTA effectiveness. ${scores.conversionOptimizationDetails}`,
        },
        {
          name: "Compliance & Security",
          score: scores.compliance,
          issues: Math.floor((100 - scores.compliance) / 15),
          recommendations: Math.max(
            2,
            Math.floor((100 - scores.compliance) / 20),
          ),
          details: `Security protocols. ${scores.complianceDetails}`,
        },
      ];

      const overallScore = Math.round(
        sections.reduce((sum: number, s: any) => sum + s.score, 0) /
          sections.length,
      );

      const audit = {
        id: auditId,
        url: websiteUrl,
        title: `${domain} Brand Audit Report`,
        description: `Brand audit analysis for ${domain}`,
        overallScore,
        status: "completed",
        date: new Date().toISOString(),
        sections,
        metadata: {
          analysisConfidence: 0.85,
          industryDetected: "general",
          generatedBy: "Deterministic Formula",
          methodology:
            "Formula-based analysis of website content and structure",
        },
      };

      console.log(
        `[AUDIT] ✅ SUCCESS! Generated audit ${auditId} - Score: ${overallScore}%`,
      );
>>>>>>> 8176afc2

      return {
        statusCode: 200,
        headers,
        body: JSON.stringify(audit),
      };
    }

    // Save audit endpoint
    if (
      (path === "/api/save-audit" || path === "/save-audit") &&
      event.httpMethod === "POST"
    ) {
      try {
        const body = JSON.parse(event.body || "{}");
        console.log(`[SAVE] Storing audit ${body.id}`);
        return {
          statusCode: 200,
          headers,
          body: JSON.stringify({
            success: true,
            id: body.id,
            note: "Stored in browser",
          }),
        };
      } catch (error) {
        return {
          statusCode: 500,
          headers,
          body: JSON.stringify({
            error: "Failed to save audit",
          }),
        };
      }
    }

    // Get audits endpoint
    if (
      (path === "/api/audits" || path === "/audits") &&
      event.httpMethod === "GET"
    ) {
      console.log("[API] Serving audits endpoint");
      return {
        statusCode: 200,
        headers,
        body: JSON.stringify({ audits: [] }),
      };
    }

    // Get single audit
    if (
      path.match(/^\/api\/audits\/[^/]+$/) ||
      path.match(/^\/audits\/[^/]+$/)
    ) {
      return {
        statusCode: 404,
        headers,
        body: JSON.stringify({ error: "Audit not found" }),
      };
    }

    // Default 404 for unmatched endpoints
    console.log(`[API] No matching endpoint for: ${path}`);
    return {
      statusCode: 404,
      headers,
      body: JSON.stringify({
        error: "Not found",
        path: path,
        method: event.httpMethod,
        availableEndpoints: [
          "/api/ping",
          "/api/audit",
          "/api/audits",
          "/api/save-audit",
        ],
      }),
    };
  } catch (error) {
    console.error(`[API] Handler error:`, error);
    return {
      statusCode: 500,
      headers,
      body: JSON.stringify({
        error: "Internal server error",
        message: error instanceof Error ? error.message : String(error),
      }),
    };
  }
};

<<<<<<< HEAD
// Deterministic scoring cache (in-memory for this deployment)
const deterministicCache = new Map<string, any>();

/**
 * Generate deterministic scores based on website content
 */
function generateDeterministicScores(
  url: string,
  websiteContent: string,
): { scores: number[]; overall: number } {
  // Create cache key from URL
  const urlHash = crypto.createHash("sha256").update(url).digest("hex");

  // Check cache first
  if (deterministicCache.has(urlHash)) {
    const cached = deterministicCache.get(urlHash);
    console.log(`[SCORING] Using cached score for ${url}: ${cached.overall}`);
    return cached;
  }

  console.log(`[SCORING] Generating deterministic scores for ${url}`);

  // Base section scores derived from content analysis
  const sectionNames = [
    "Branding",
    "Design",
    "Messaging",
    "Usability",
    "Content Strategy",
    "Digital Presence",
    "Customer Experience",
    "Competitor Analysis",
    "Conversion Optimization",
    "Compliance & Security",
  ];

  // Generate deterministic scores for each section
  const scores = sectionNames.map((_, index) => {
    const sectionHash = crypto
      .createHash("sha256")
      .update(`${urlHash}-${index}`)
      .digest("hex");

    // Extract a number 0-100 from the hash
    const hashNum = parseInt(sectionHash.substring(0, 8), 16);
    const baseScore = 60 + ((hashNum % 40) - 20); // 40-80 range

    // Fine-tune based on content signals
    let adjustment = 0;
    if (
      websiteContent.includes("contact") ||
      websiteContent.includes("support")
    ) {
      adjustment += index === 6 ? 5 : 0; // Customer Experience boost
    }
    if (websiteContent.includes("https") || websiteContent.includes("ssl")) {
      adjustment += index === 9 ? 5 : 0; // Compliance boost
    }
    if (websiteContent.includes("nav") || websiteContent.includes("menu")) {
      adjustment += index === 3 ? 3 : 0; // Usability boost
    }

    return Math.max(0, Math.min(100, Math.round(baseScore + adjustment)));
  });

  // Calculate weighted overall score
  const overall =
    Math.round(
      scores.reduce(
        (sum, score, i) => sum + score * SECTION_WEIGHTS_ARRAY[i],
        0,
      ) * 10,
    ) / 10;

  const result = { scores, overall };
  deterministicCache.set(urlHash, result);
  console.log(
    `[SCORING] Generated deterministic score: ${overall}% for ${url}`,
  );

  return result;
}

function generateDemoAudit(url: string, headers: Record<string, string>) {
  const auditId = Date.now().toString();
  const domain = new URL(url).hostname.replace("www.", "");
=======
function calculateDeterministicScores(
  content: string,
  url: string,
): {
  branding: number;
  design: number;
  messaging: number;
  usability: number;
  contentStrategy: number;
  digitalPresence: number;
  customerExperience: number;
  competitorAnalysis: number;
  conversionOptimization: number;
  compliance: number;
  brandingDetails: string;
  designDetails: string;
  messagingDetails: string;
  usabilityDetails: string;
  contentStrategyDetails: string;
  digitalPresenceDetails: string;
  customerExperienceDetails: string;
  competitorAnalysisDetails: string;
  conversionOptimizationDetails: string;
  complianceDetails: string;
} {
  const contentLower = content.toLowerCase();

  // Base scores
  let branding = 65;
  let design = 68;
  let messaging = 72;
  let usability = 70;
  let contentStrategy = 66;
  let digitalPresence = 62;
  let customerExperience = 68;
  let competitorAnalysis = 70;
  let conversionOptimization = 65;
  let compliance = 80;

  // Adjust based on content presence
  if (contentLower.includes("logo") || contentLower.includes("brand")) {
    branding += 8;
  }
  if (contentLower.includes("design") || contentLower.includes("style")) {
    design += 10;
  }
  if (contentLower.includes("mission") || contentLower.includes("vision")) {
    messaging += 12;
  }
  if (contentLower.includes("navigation") || contentLower.includes("menu")) {
    usability += 8;
  }
  if (contentLower.includes("blog") || contentLower.includes("article")) {
    contentStrategy += 10;
  }
  if (contentLower.includes("seo") || contentLower.includes("search")) {
    digitalPresence += 12;
  }
  if (
    contentLower.includes("contact") ||
    contentLower.includes("support") ||
    contentLower.includes("help")
  ) {
    customerExperience += 10;
  }
  if (contentLower.includes("call to action") || contentLower.includes("cta")) {
    conversionOptimization += 12;
  }
  if (contentLower.includes("ssl") || contentLower.includes("secure")) {
    compliance += 5;
  }

  // Adjust based on content length (longer content usually indicates better site)
  const contentLength = content.length;
  if (contentLength > 3000) {
    design += 5;
    contentStrategy += 8;
    messaging += 4;
  } else if (contentLength < 500) {
    design -= 10;
    contentStrategy -= 10;
    messaging -= 8;
  }

  // Check for specific patterns
  const hasImages = contentLower.includes("image") || content.includes("<img");
  const hasForms = contentLower.includes("form") || content.includes("<form");
  const hasHeadings = content.includes("<h");
  const hasSocialLinks =
    contentLower.includes("facebook") ||
    contentLower.includes("twitter") ||
    contentLower.includes("linkedin") ||
    contentLower.includes("instagram");

  if (hasImages) design += 6;
  if (hasForms) usability += 7;
  if (hasHeadings) messaging += 5;
  if (hasSocialLinks) digitalPresence += 8;

  // Ensure scores stay within bounds
  const clamp = (score: number) =>
    Math.min(100, Math.max(0, Math.round(score)));

  branding = clamp(branding);
  design = clamp(design);
  messaging = clamp(messaging);
  usability = clamp(usability);
  contentStrategy = clamp(contentStrategy);
  digitalPresence = clamp(digitalPresence);
  customerExperience = clamp(customerExperience);
  competitorAnalysis = clamp(competitorAnalysis);
  conversionOptimization = clamp(conversionOptimization);
  compliance = clamp(compliance);

  // Generate details based on scores
  const getDetail = (score: number, category: string) => {
    if (score >= 80)
      return `${category} is strong. Continue refining for excellence.`;
    if (score >= 70)
      return `${category} is good. Some improvements recommended.`;
    if (score >= 60)
      return `${category} needs attention. Focus on key improvements.`;
    return `${category} requires significant improvement.`;
  };
>>>>>>> 8176afc2

  return {
    branding,
    design,
    messaging,
    usability,
    contentStrategy,
    digitalPresence,
    customerExperience,
    competitorAnalysis,
    conversionOptimization,
    compliance,
    brandingDetails: getDetail(branding, "Brand identity"),
    designDetails: getDetail(design, "Visual design"),
    messagingDetails: getDetail(messaging, "Core messaging"),
    usabilityDetails: getDetail(usability, "User experience"),
    contentStrategyDetails: getDetail(contentStrategy, "Content"),
    digitalPresenceDetails: getDetail(digitalPresence, "Digital presence"),
    customerExperienceDetails: getDetail(
      customerExperience,
      "Customer support",
    ),
    competitorAnalysisDetails: getDetail(
      competitorAnalysis,
      "Competitive position",
    ),
    conversionOptimizationDetails: getDetail(conversionOptimization, "CTAs"),
    complianceDetails: getDetail(compliance, "Security"),
  };
}

export { handler };<|MERGE_RESOLUTION|>--- conflicted
+++ resolved
@@ -12,7 +12,7 @@
 
   try {
     console.log(
-      `[API] Incoming request - method: ${event.httpMethod}, path: ${event.path}`,
+      `[API] Incoming request - method: ${event.httpMethod}, path: ${event.path}`
     );
 
     if (event.httpMethod === "OPTIONS") {
@@ -48,12 +48,12 @@
         body: JSON.stringify({
           message: "pong",
           timestamp: new Date().toISOString(),
-          version: "20251205-deterministic",
+          version: "20251205-fixed",
         }),
       };
     }
 
-    // Generate audit using deterministic scoring formula
+    // Generate audit using Gemini API
     if (
       (path === "/api/audit" || path === "/audit") &&
       event.httpMethod === "POST"
@@ -82,6 +82,21 @@
         };
       }
 
+      // Get Gemini API key from environment
+      const geminiApiKey = process.env.GEMINI_API_KEY;
+      console.log(`[AUDIT] Gemini API Key available: ${!!geminiApiKey}`);
+      console.log(`[AUDIT] Gemini API Key length: ${geminiApiKey?.length || 0}`);
+      console.log(
+        `[AUDIT] Gemini API Key first 10 chars: ${geminiApiKey?.substring(0, 10) || "MISSING"}`
+      );
+      console.log(
+        `[AUDIT] All env keys: ${Object.keys(process.env)
+          .filter(
+            (k) => k.includes("GEMINI") || k.includes("API")
+          )
+          .join(", ")}`
+      );
+
       // Fetch website content
       let websiteContent = "Unable to fetch content";
       try {
@@ -103,30 +118,35 @@
           const html = await response.text();
           // Remove scripts and styles, then extract text
           websiteContent = html
-            .replace(/<script\b[^<]*(?:(?!<\/script>)<[^<]*)*<\/script>/gi, "")
-            .replace(/<style\b[^<]*(?:(?!<\/style>)<[^<]*)*<\/style>/gi, "")
+            .replace(
+              /<script\b[^<]*(?:(?!<\/script>)<[^<]*)*<\/script>/gi,
+              ""
+            )
+            .replace(
+              /<style\b[^<]*(?:(?!<\/style>)<[^<]*)*<\/style>/gi,
+              ""
+            )
             .replace(/<[^>]*>/g, " ")
             .replace(/\s+/g, " ")
             .trim()
             .substring(0, 4000);
           console.log(
-            `[AUDIT] Content fetched: ${websiteContent.length} chars`,
+            `[AUDIT] Content fetched: ${websiteContent.length} chars`
           );
         }
       } catch (fetchError) {
         console.warn(`[AUDIT] Failed to fetch website:`, fetchError);
       }
 
-<<<<<<< HEAD
       // Only proceed with Gemini if we have an API key
       if (!geminiApiKey) {
         console.warn(
-          "[AUDIT] ❌ No Gemini API key found - returning demo audit",
+          "[AUDIT] ❌ No Gemini API key found - returning demo audit"
         );
         console.warn(
           `[AUDIT] Available env vars with 'API': ${Object.keys(process.env)
             .filter((k) => k.includes("API"))
-            .join(", ")}`,
+            .join(", ")}`
         );
         return generateDemoAudit(websiteUrl, headers);
       }
@@ -134,10 +154,10 @@
       // Call Gemini API
       try {
         console.log(
-          "[AUDIT] ✓ Gemini API key found, proceeding with Gemini call",
+          "[AUDIT] ✓ Gemini API key found, proceeding with Gemini call"
         );
         console.log(
-          `[AUDIT] Calling Gemini API with key: ${geminiApiKey.substring(0, 20)}...`,
+          `[AUDIT] Calling Gemini API with key: ${geminiApiKey.substring(0, 20)}...`
         );
 
         const prompt = `You are a professional brand audit expert. Analyze the website for ${websiteUrl} and generate a detailed audit report.
@@ -145,7 +165,7 @@
 Website Content:
 ${websiteContent.substring(0, 3000)}
 
-Create a JSON response with exactly 10 audit sections. Each section must be uniquely tailored to THIS website's actual content and characteristics.
+Create a JSON response with exactly 10 audit sections. Each section must be uniquely tailored to THIS website's actual content and characteristics. 
 
 For each section, provide:
 - name: Category name (must be: Branding, Design, Messaging, Usability, Content Strategy, Digital Presence, Customer Experience, Competitor Analysis, Conversion Optimization, Compliance & Security)
@@ -192,10 +212,10 @@
           const errorBody = await geminiResponse.text();
           console.error(
             `[AUDIT] ❌ Gemini error (${geminiResponse.status}):`,
-            errorBody.substring(0, 500),
+            errorBody.substring(0, 500)
           );
           console.error(
-            `[AUDIT] Falling back to demo because Gemini returned ${geminiResponse.status}`,
+            `[AUDIT] Falling back to demo because Gemini returned ${geminiResponse.status}`
           );
           return generateDemoAudit(websiteUrl, headers);
         }
@@ -203,24 +223,22 @@
         const geminiData = await geminiResponse.json();
         const responseText =
           geminiData.candidates?.[0]?.content?.parts?.[0]?.text;
-=======
-      // Calculate deterministic scores based on website analysis
-      console.log("[AUDIT] Calculating deterministic scores...");
->>>>>>> 8176afc2
-
-      const auditId = Date.now().toString();
-      const domain = new URL(websiteUrl).hostname.replace("www.", "");
-
-      // Deterministic scoring based on website content analysis
-      const scores = calculateDeterministicScores(websiteContent, websiteUrl);
-
-<<<<<<< HEAD
+
+        if (!responseText) {
+          console.error("[AUDIT] ❌ Empty response from Gemini");
+          return generateDemoAudit(websiteUrl, headers);
+        }
+
+        console.log(
+          `[AUDIT] ✓ Got Gemini response: ${responseText.length} chars`
+        );
+
         // Extract JSON
         const jsonMatch = responseText.match(/\{[\s\S]*\}/);
         if (!jsonMatch) {
           console.error(
             "[AUDIT] ❌ No JSON found in response:",
-            responseText.substring(0, 200),
+            responseText.substring(0, 200)
           );
           return generateDemoAudit(websiteUrl, headers);
         }
@@ -235,7 +253,7 @@
         }
 
         console.log(
-          `[AUDIT] ✓ Validated ${geminiSections.length} sections from Gemini`,
+          `[AUDIT] ✓ Validated ${geminiSections.length} sections from Gemini`
         );
 
         // Validate sections (check for required fields, not score)
@@ -248,7 +266,7 @@
           ) {
             console.error(
               "[AUDIT] ❌ Invalid section:",
-              JSON.stringify(section).substring(0, 100),
+              JSON.stringify(section).substring(0, 100)
             );
             return generateDemoAudit(websiteUrl, headers);
           }
@@ -286,142 +304,22 @@
         };
 
         console.log(
-          `[AUDIT] ✅ SUCCESS! Generated audit ${auditId} with Deterministic Score: ${overallScore}%`,
-        );
-=======
-      const sections = [
-        {
-          name: "Branding",
-          score: scores.branding,
-          issues: Math.floor((100 - scores.branding) / 15),
-          recommendations: Math.max(
-            2,
-            Math.floor((100 - scores.branding) / 20),
-          ),
-          details: `Brand consistency and identity. ${scores.brandingDetails}`,
-        },
-        {
-          name: "Design",
-          score: scores.design,
-          issues: Math.floor((100 - scores.design) / 15),
-          recommendations: Math.max(2, Math.floor((100 - scores.design) / 20)),
-          details: `Visual design and layout. ${scores.designDetails}`,
-        },
-        {
-          name: "Messaging",
-          score: scores.messaging,
-          issues: Math.floor((100 - scores.messaging) / 15),
-          recommendations: Math.max(
-            2,
-            Math.floor((100 - scores.messaging) / 20),
-          ),
-          details: `Value proposition clarity. ${scores.messagingDetails}`,
-        },
-        {
-          name: "Usability",
-          score: scores.usability,
-          issues: Math.floor((100 - scores.usability) / 15),
-          recommendations: Math.max(
-            2,
-            Math.floor((100 - scores.usability) / 20),
-          ),
-          details: `Navigation and UX. ${scores.usabilityDetails}`,
-        },
-        {
-          name: "Content Strategy",
-          score: scores.contentStrategy,
-          issues: Math.floor((100 - scores.contentStrategy) / 15),
-          recommendations: Math.max(
-            2,
-            Math.floor((100 - scores.contentStrategy) / 20),
-          ),
-          details: `Content relevance. ${scores.contentStrategyDetails}`,
-        },
-        {
-          name: "Digital Presence",
-          score: scores.digitalPresence,
-          issues: Math.floor((100 - scores.digitalPresence) / 15),
-          recommendations: Math.max(
-            2,
-            Math.floor((100 - scores.digitalPresence) / 20),
-          ),
-          details: `SEO and visibility. ${scores.digitalPresenceDetails}`,
-        },
-        {
-          name: "Customer Experience",
-          score: scores.customerExperience,
-          issues: Math.floor((100 - scores.customerExperience) / 15),
-          recommendations: Math.max(
-            2,
-            Math.floor((100 - scores.customerExperience) / 20),
-          ),
-          details: `Support accessibility. ${scores.customerExperienceDetails}`,
-        },
-        {
-          name: "Competitor Analysis",
-          score: scores.competitorAnalysis,
-          issues: Math.floor((100 - scores.competitorAnalysis) / 15),
-          recommendations: Math.max(
-            2,
-            Math.floor((100 - scores.competitorAnalysis) / 20),
-          ),
-          details: `Market positioning. ${scores.competitorAnalysisDetails}`,
-        },
-        {
-          name: "Conversion Optimization",
-          score: scores.conversionOptimization,
-          issues: Math.floor((100 - scores.conversionOptimization) / 15),
-          recommendations: Math.max(
-            2,
-            Math.floor((100 - scores.conversionOptimization) / 20),
-          ),
-          details: `CTA effectiveness. ${scores.conversionOptimizationDetails}`,
-        },
-        {
-          name: "Compliance & Security",
-          score: scores.compliance,
-          issues: Math.floor((100 - scores.compliance) / 15),
-          recommendations: Math.max(
-            2,
-            Math.floor((100 - scores.compliance) / 20),
-          ),
-          details: `Security protocols. ${scores.complianceDetails}`,
-        },
-      ];
-
-      const overallScore = Math.round(
-        sections.reduce((sum: number, s: any) => sum + s.score, 0) /
-          sections.length,
-      );
-
-      const audit = {
-        id: auditId,
-        url: websiteUrl,
-        title: `${domain} Brand Audit Report`,
-        description: `Brand audit analysis for ${domain}`,
-        overallScore,
-        status: "completed",
-        date: new Date().toISOString(),
-        sections,
-        metadata: {
-          analysisConfidence: 0.85,
-          industryDetected: "general",
-          generatedBy: "Deterministic Formula",
-          methodology:
-            "Formula-based analysis of website content and structure",
-        },
-      };
-
-      console.log(
-        `[AUDIT] ✅ SUCCESS! Generated audit ${auditId} - Score: ${overallScore}%`,
-      );
->>>>>>> 8176afc2
-
-      return {
-        statusCode: 200,
-        headers,
-        body: JSON.stringify(audit),
-      };
+          `[AUDIT] ✅ SUCCESS! Generated audit ${auditId} with Deterministic Score: ${overallScore}%`
+        );
+
+        return {
+          statusCode: 200,
+          headers,
+          body: JSON.stringify(audit),
+        };
+      } catch (geminiError) {
+        console.error(
+          "[AUDIT] ❌ Gemini API error:",
+          geminiError instanceof Error ? geminiError.message : geminiError
+        );
+        console.error("[AUDIT] Falling back to demo audit due to Gemini error");
+        return generateDemoAudit(websiteUrl, headers);
+      }
     }
 
     // Save audit endpoint
@@ -501,13 +399,13 @@
       headers,
       body: JSON.stringify({
         error: "Internal server error",
-        message: error instanceof Error ? error.message : String(error),
+        message:
+          error instanceof Error ? error.message : String(error),
       }),
     };
   }
 };
 
-<<<<<<< HEAD
 // Deterministic scoring cache (in-memory for this deployment)
 const deterministicCache = new Map<string, any>();
 
@@ -516,7 +414,7 @@
  */
 function generateDeterministicScores(
   url: string,
-  websiteContent: string,
+  websiteContent: string
 ): { scores: number[]; overall: number } {
   // Create cache key from URL
   const urlHash = crypto.createHash("sha256").update(url).digest("hex");
@@ -578,14 +476,14 @@
     Math.round(
       scores.reduce(
         (sum, score, i) => sum + score * SECTION_WEIGHTS_ARRAY[i],
-        0,
-      ) * 10,
+        0
+      ) * 10
     ) / 10;
 
   const result = { scores, overall };
   deterministicCache.set(urlHash, result);
   console.log(
-    `[SCORING] Generated deterministic score: ${overall}% for ${url}`,
+    `[SCORING] Generated deterministic score: ${overall}% for ${url}`
   );
 
   return result;
@@ -594,160 +492,106 @@
 function generateDemoAudit(url: string, headers: Record<string, string>) {
   const auditId = Date.now().toString();
   const domain = new URL(url).hostname.replace("www.", "");
-=======
-function calculateDeterministicScores(
-  content: string,
-  url: string,
-): {
-  branding: number;
-  design: number;
-  messaging: number;
-  usability: number;
-  contentStrategy: number;
-  digitalPresence: number;
-  customerExperience: number;
-  competitorAnalysis: number;
-  conversionOptimization: number;
-  compliance: number;
-  brandingDetails: string;
-  designDetails: string;
-  messagingDetails: string;
-  usabilityDetails: string;
-  contentStrategyDetails: string;
-  digitalPresenceDetails: string;
-  customerExperienceDetails: string;
-  competitorAnalysisDetails: string;
-  conversionOptimizationDetails: string;
-  complianceDetails: string;
-} {
-  const contentLower = content.toLowerCase();
-
-  // Base scores
-  let branding = 65;
-  let design = 68;
-  let messaging = 72;
-  let usability = 70;
-  let contentStrategy = 66;
-  let digitalPresence = 62;
-  let customerExperience = 68;
-  let competitorAnalysis = 70;
-  let conversionOptimization = 65;
-  let compliance = 80;
-
-  // Adjust based on content presence
-  if (contentLower.includes("logo") || contentLower.includes("brand")) {
-    branding += 8;
-  }
-  if (contentLower.includes("design") || contentLower.includes("style")) {
-    design += 10;
-  }
-  if (contentLower.includes("mission") || contentLower.includes("vision")) {
-    messaging += 12;
-  }
-  if (contentLower.includes("navigation") || contentLower.includes("menu")) {
-    usability += 8;
-  }
-  if (contentLower.includes("blog") || contentLower.includes("article")) {
-    contentStrategy += 10;
-  }
-  if (contentLower.includes("seo") || contentLower.includes("search")) {
-    digitalPresence += 12;
-  }
-  if (
-    contentLower.includes("contact") ||
-    contentLower.includes("support") ||
-    contentLower.includes("help")
-  ) {
-    customerExperience += 10;
-  }
-  if (contentLower.includes("call to action") || contentLower.includes("cta")) {
-    conversionOptimization += 12;
-  }
-  if (contentLower.includes("ssl") || contentLower.includes("secure")) {
-    compliance += 5;
-  }
-
-  // Adjust based on content length (longer content usually indicates better site)
-  const contentLength = content.length;
-  if (contentLength > 3000) {
-    design += 5;
-    contentStrategy += 8;
-    messaging += 4;
-  } else if (contentLength < 500) {
-    design -= 10;
-    contentStrategy -= 10;
-    messaging -= 8;
-  }
-
-  // Check for specific patterns
-  const hasImages = contentLower.includes("image") || content.includes("<img");
-  const hasForms = contentLower.includes("form") || content.includes("<form");
-  const hasHeadings = content.includes("<h");
-  const hasSocialLinks =
-    contentLower.includes("facebook") ||
-    contentLower.includes("twitter") ||
-    contentLower.includes("linkedin") ||
-    contentLower.includes("instagram");
-
-  if (hasImages) design += 6;
-  if (hasForms) usability += 7;
-  if (hasHeadings) messaging += 5;
-  if (hasSocialLinks) digitalPresence += 8;
-
-  // Ensure scores stay within bounds
-  const clamp = (score: number) =>
-    Math.min(100, Math.max(0, Math.round(score)));
-
-  branding = clamp(branding);
-  design = clamp(design);
-  messaging = clamp(messaging);
-  usability = clamp(usability);
-  contentStrategy = clamp(contentStrategy);
-  digitalPresence = clamp(digitalPresence);
-  customerExperience = clamp(customerExperience);
-  competitorAnalysis = clamp(competitorAnalysis);
-  conversionOptimization = clamp(conversionOptimization);
-  compliance = clamp(compliance);
-
-  // Generate details based on scores
-  const getDetail = (score: number, category: string) => {
-    if (score >= 80)
-      return `${category} is strong. Continue refining for excellence.`;
-    if (score >= 70)
-      return `${category} is good. Some improvements recommended.`;
-    if (score >= 60)
-      return `${category} needs attention. Focus on key improvements.`;
-    return `${category} requires significant improvement.`;
-  };
->>>>>>> 8176afc2
 
   return {
-    branding,
-    design,
-    messaging,
-    usability,
-    contentStrategy,
-    digitalPresence,
-    customerExperience,
-    competitorAnalysis,
-    conversionOptimization,
-    compliance,
-    brandingDetails: getDetail(branding, "Brand identity"),
-    designDetails: getDetail(design, "Visual design"),
-    messagingDetails: getDetail(messaging, "Core messaging"),
-    usabilityDetails: getDetail(usability, "User experience"),
-    contentStrategyDetails: getDetail(contentStrategy, "Content"),
-    digitalPresenceDetails: getDetail(digitalPresence, "Digital presence"),
-    customerExperienceDetails: getDetail(
-      customerExperience,
-      "Customer support",
-    ),
-    competitorAnalysisDetails: getDetail(
-      competitorAnalysis,
-      "Competitive position",
-    ),
-    conversionOptimizationDetails: getDetail(conversionOptimization, "CTAs"),
-    complianceDetails: getDetail(compliance, "Security"),
+    statusCode: 200,
+    headers,
+    body: JSON.stringify({
+      id: auditId,
+      url,
+      title: `${domain} Brand Audit Report`,
+      description: `Demo brand audit analysis for ${domain}`,
+      overallScore: 76,
+      status: "completed",
+      date: new Date().toISOString(),
+      sections: [
+        {
+          name: "Branding",
+          score: 75,
+          issues: 3,
+          recommendations: 4,
+          details:
+            "Logo and color scheme are consistent. Brand identity is clear. Consider adding more brand personality.",
+        },
+        {
+          name: "Design",
+          score: 78,
+          issues: 2,
+          recommendations: 3,
+          details:
+            "Layout is clean and modern. Navigation is intuitive. Some spacing improvements recommended.",
+        },
+        {
+          name: "Messaging",
+          score: 82,
+          issues: 2,
+          recommendations: 3,
+          details:
+            "Value proposition is clear. Messaging is concise and compelling. Headlines are effective.",
+        },
+        {
+          name: "Usability",
+          score: 85,
+          issues: 2,
+          recommendations: 3,
+          details:
+            "Navigation is straightforward. Forms are user-friendly. Mobile responsiveness is good.",
+        },
+        {
+          name: "Content Strategy",
+          score: 76,
+          issues: 3,
+          recommendations: 4,
+          details:
+            "Content is relevant and well-organized. Expand blog section. Add more case studies.",
+        },
+        {
+          name: "Digital Presence",
+          score: 72,
+          issues: 4,
+          recommendations: 4,
+          details:
+            "Basic SEO elements in place. Social media integration weak. Improve meta descriptions.",
+        },
+        {
+          name: "Customer Experience",
+          score: 80,
+          issues: 2,
+          recommendations: 3,
+          details:
+            "Contact information accessible. Support options clear. Highlight response time.",
+        },
+        {
+          name: "Competitor Analysis",
+          score: 74,
+          issues: 3,
+          recommendations: 4,
+          details:
+            "Positioning is competitive. Unique selling points evident. Improve differentiation messaging.",
+        },
+        {
+          name: "Conversion Optimization",
+          score: 79,
+          issues: 3,
+          recommendations: 4,
+          details:
+            "CTAs are present. Forms capture data. A/B test to improve conversion rates.",
+        },
+        {
+          name: "Compliance & Security",
+          score: 88,
+          issues: 2,
+          recommendations: 3,
+          details:
+            "SSL installed. Privacy policy accessible. Cookie consent implemented.",
+        },
+      ],
+      metadata: {
+        analysisConfidence: 0.75,
+        industryDetected: "general",
+        generatedBy: "Demo",
+      },
+    }),
   };
 }
 
